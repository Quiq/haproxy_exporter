// Copyright 2018 The Prometheus Authors
// Licensed under the Apache License, Version 2.0 (the "License");
// you may not use this file except in compliance with the License.
// You may obtain a copy of the License at
//
// http://www.apache.org/licenses/LICENSE-2.0
//
// Unless required by applicable law or agreed to in writing, software
// distributed under the License is distributed on an "AS IS" BASIS,
// WITHOUT WARRANTIES OR CONDITIONS OF ANY KIND, either express or implied.
// See the License for the specific language governing permissions and
// limitations under the License.

package main

import (
	"bufio"
	"io"
	"io/ioutil"
	"net"
	"net/http"
	"net/http/httptest"
	"os"
	"path"
	"reflect"
	"runtime"
	"testing"
	"time"

	"github.com/go-kit/kit/log"
	"github.com/prometheus/client_golang/prometheus"
	"github.com/prometheus/client_golang/prometheus/testutil"
)

const (
	testSocket = "/tmp/haproxyexportertest.sock"
	testInfo   = "Release_date: test date\nVersion: test version\n"
)

type haproxy struct {
	*httptest.Server
	response []byte
}

func newHaproxy(response []byte) *haproxy {
	h := &haproxy{response: response}
	h.Server = httptest.NewServer(handler(h))
	return h
}

func handler(h *haproxy) http.HandlerFunc {
	return func(w http.ResponseWriter, r *http.Request) {
		w.Write(h.response)
	}
}

func handlerStale(exit chan bool) http.HandlerFunc {
	return func(w http.ResponseWriter, r *http.Request) {
		<-exit
	}
}

func expectMetrics(t *testing.T, c prometheus.Collector, fixture string) {
	exp, err := os.Open(path.Join("test", fixture))
	if err != nil {
		t.Fatalf("Error opening fixture file %q: %v", fixture, err)
	}
	if err := testutil.CollectAndCompare(c, exp); err != nil {
		t.Fatal("Unexpected metrics returned:", err)
	}
}

func TestInvalidConfig(t *testing.T) {
	h := newHaproxy([]byte("not,enough,fields"))
	defer h.Close()

<<<<<<< HEAD
	e, _ := NewExporter(h.URL, true, 5*time.Second, nil)
=======
	e, _ := NewExporter(h.URL, true, serverMetrics, excludedServerStates, 5*time.Second, log.NewNopLogger())
>>>>>>> 8631778d

	expectMetrics(t, e, "invalid_config.metrics")
}

func TestServerWithoutChecks(t *testing.T) {
	h := newHaproxy([]byte("test,127.0.0.1:8080,0,0,0,0,0,0,0,0,,0,,0,0,0,0,no check,1,1,0,0,,,0,,1,1,1,,0,,2,0,,0,,,,0,0,0,0,0,0,0,,,,0,0,,,,,,,,,,,"))
	defer h.Close()

<<<<<<< HEAD
	e, _ := NewExporter(h.URL, true, 5*time.Second, nil)
=======
	e, _ := NewExporter(h.URL, true, serverMetrics, excludedServerStates, 5*time.Second, log.NewNopLogger())
>>>>>>> 8631778d

	expectMetrics(t, e, "server_without_checks.metrics")
}

// TestServerBrokenCSV ensures bugs in CSV format are handled gracefully. List of known bugs:
//
//   * http://permalink.gmane.org/gmane.comp.web.haproxy/26561
//
func TestServerBrokenCSV(t *testing.T) {
	const data = `foo,FRONTEND,0,0,0,0,,0,0,0,,0,,0,0,0,0,UP,1,1,0,0,0,5007,0,,1,8,1,,0,,2,0,,0,L4OK,,0,,,,,,,0,,,,0,0,,,,,,,,,,,
foo,bug-missing-comma,0,0,0,0,,0,0,0,,0,,0,0,0,0,DRAIN (agent)1,1,0,0,0,5007,0,,1,8,1,,0,,2,0,,0,L4OK,,0,,,,,,,0,,,,0,0,,,,,,,,,,,
foo,foo-instance-0,0,0,0,0,,0,0,0,,0,,0,0,0,0,UP,1,1,0,0,0,5007,0,,1,8,1,,0,,2,0,,0,L4OK,,0,,,,,,,0,,,,0,0,,,,,,,,,,,
foo,BACKEND,0,0,0,0,,0,0,0,,0,,0,0,0,0,UP,1,1,0,0,0,5007,0,,1,8,1,,0,,2,0,,0,L4OK,,0,,,,,,,0,,,,0,0,,,,,,,,,,,
`
	h := newHaproxy([]byte(data))
	defer h.Close()

<<<<<<< HEAD
	e, _ := NewExporter(h.URL, true, 5*time.Second, nil)
=======
	e, _ := NewExporter(h.URL, true, serverMetrics, excludedServerStates, 5*time.Second, log.NewNopLogger())
>>>>>>> 8631778d

	expectMetrics(t, e, "server_broken_csv.metrics")
}

func TestOlderHaproxyVersions(t *testing.T) {
	const data = `foo,FRONTEND,0,0,0,0,,0,0,0,,0,,0,0,0,0,UP,1,1,0,0,0,5007,0,,1,8,1,,0,,2,
foo,foo-instance-0,0,0,0,0,,0,0,0,,0,,0,0,0,0,UP,1,1,0,0,0,5007,0,,1,8,1,,0,,2,
foo,BACKEND,0,0,0,0,,0,0,0,,0,,0,0,0,0,UP,1,1,0,0,0,5007,0,,1,8,1,,0,,2,
`
	h := newHaproxy([]byte(data))
	defer h.Close()

<<<<<<< HEAD
	e, _ := NewExporter(h.URL, true, 5*time.Second, nil)
=======
	e, _ := NewExporter(h.URL, true, serverMetrics, excludedServerStates, 5*time.Second, log.NewNopLogger())
>>>>>>> 8631778d

	expectMetrics(t, e, "older_haproxy_versions.metrics")
}

func TestConfigChangeDetection(t *testing.T) {
	h := newHaproxy([]byte(""))
	defer h.Close()

<<<<<<< HEAD
	e, _ := NewExporter(h.URL, true, 5*time.Second, nil)
=======
	e, _ := NewExporter(h.URL, true, serverMetrics, excludedServerStates, 5*time.Second, log.NewNopLogger())
>>>>>>> 8631778d
	ch := make(chan prometheus.Metric)

	go func() {
		defer close(ch)
		e.Collect(ch)
	}()

	// TODO: Add a proper test here. Vet the possibilities of the new
	// client_golang to do this easily. If better test support is needed,
	// add it to client_golang first. (See also readCounter() above.)

	// Suck up the remaining metrics.
	for range ch {
	}
}

func TestDeadline(t *testing.T) {
	exit := make(chan bool)
	s := httptest.NewServer(handlerStale(exit))
	defer func() {
		// s.Close() will block until the handler
		// returns, so we need to make it exit.
		exit <- true
		s.Close()
	}()

<<<<<<< HEAD
	e, err := NewExporter(s.URL, true, 1*time.Second, nil)
=======
	e, err := NewExporter(s.URL, true, serverMetrics, excludedServerStates, 1*time.Second, log.NewNopLogger())
>>>>>>> 8631778d
	if err != nil {
		t.Fatal(err)
	}

	expectMetrics(t, e, "deadline.metrics")
}

func TestNotFound(t *testing.T) {
	s := httptest.NewServer(http.NotFoundHandler())
	defer s.Close()

<<<<<<< HEAD
	e, err := NewExporter(s.URL, true, 1*time.Second, nil)
=======
	e, err := NewExporter(s.URL, true, serverMetrics, excludedServerStates, 1*time.Second, log.NewNopLogger())
>>>>>>> 8631778d
	if err != nil {
		t.Fatal(err)
	}

	expectMetrics(t, e, "not_found.metrics")
}

func newHaproxyUnix(file, statsPayload string, infoPayload string) (io.Closer, error) {
	if err := os.Remove(file); err != nil && !os.IsNotExist(err) {
		return nil, err
	}
	l, err := net.Listen("unix", file)
	if err != nil {
		return nil, err
	}
	go func() {
		for {
			c, err := l.Accept()
			if err != nil {
				return
			}
			go func(c net.Conn) {
				defer c.Close()
				r := bufio.NewReader(c)
				for {
					l, err := r.ReadString('\n')
					if err != nil {
						return
					}
					switch l {
					case "show info\n":
						c.Write([]byte(infoPayload))
						return
					case "show stat\n":
						c.Write([]byte(statsPayload))
						return
					default:
						// invalid command
						return
					}
				}
			}(c)
		}
	}()
	return l, nil
}

func TestUnixDomain(t *testing.T) {
	if runtime.GOOS == "windows" {
		t.Skip("not on windows")
		return
	}
	srv, err := newHaproxyUnix(testSocket, "test,127.0.0.1:8080,0,0,0,0,0,0,0,0,,0,,0,0,0,0,no check,1,1,0,0,,,0,,1,1,1,,0,,2,0,,0,,,,0,0,0,0,0,0,0,,,,0,0,,,,,,,,,,,\n", testInfo)
	if err != nil {
		t.Fatalf("can't start test server: %v", err)
	}
	defer srv.Close()

<<<<<<< HEAD
	e, err := NewExporter("unix:"+testSocket, true, 5*time.Second, nil)
=======
	e, err := NewExporter("unix:"+testSocket, true, serverMetrics, excludedServerStates, 5*time.Second, log.NewNopLogger())
>>>>>>> 8631778d
	if err != nil {
		t.Fatal(err)
	}

	expectMetrics(t, e, "unix_domain.metrics")
}

func TestUnixDomainNotFound(t *testing.T) {
	if runtime.GOOS == "windows" {
		t.Skip("not on windows")
		return
	}

	if err := os.Remove(testSocket); err != nil && !os.IsNotExist(err) {
		t.Fatal(err)
	}
<<<<<<< HEAD
	e, _ := NewExporter("unix:"+testSocket, true, 1*time.Second, nil)
=======
	e, _ := NewExporter("unix:"+testSocket, true, serverMetrics, excludedServerStates, 1*time.Second, log.NewNopLogger())
>>>>>>> 8631778d
	expectMetrics(t, e, "unix_domain_not_found.metrics")
}

func TestUnixDomainDeadline(t *testing.T) {
	if runtime.GOOS == "windows" {
		t.Skip("not on windows")
		return
	}

	exit := make(chan struct{})
	defer close(exit)

	if err := os.Remove(testSocket); err != nil && !os.IsNotExist(err) {
		t.Fatal(err)
	}
	l, err := net.Listen("unix", testSocket)
	if err != nil {
		t.Fatal(err)
	}
	defer l.Close()
	go func() {
		for {
			if _, err := l.Accept(); err != nil {
				return
			}
			go func() {
				// block
				<-exit
			}()
		}
	}()

<<<<<<< HEAD
	e, _ := NewExporter("unix:"+testSocket, true, 1*time.Second, nil)
=======
	e, _ := NewExporter("unix:"+testSocket, true, serverMetrics, excludedServerStates, 1*time.Second, log.NewNopLogger())
>>>>>>> 8631778d

	expectMetrics(t, e, "unix_domain_deadline.metrics")
}

func TestInvalidScheme(t *testing.T) {
<<<<<<< HEAD
	e, err := NewExporter("gopher://gopher.quux.org", true, 1*time.Second, nil)
=======
	e, err := NewExporter("gopher://gopher.quux.org", true, serverMetrics, excludedServerStates, 1*time.Second, log.NewNopLogger())
>>>>>>> 8631778d
	if expect, got := (*Exporter)(nil), e; expect != got {
		t.Errorf("expected %v, got %v", expect, got)
	}
	if err == nil {
		t.Fatalf("expected non-nil error")
	}
	if expect, got := err.Error(), `unsupported scheme: "gopher"`; expect != got {
		t.Errorf("expected %q, got %q", expect, got)
	}
}

func TestParseStatusField(t *testing.T) {
	tests := []struct {
		input string
		want  int64
	}{
		{"UP", 1},
		{"UP 1/3", 1},
		{"UP 2/3", 1},
		{"OPEN", 1},
		{"no check", 1},
		{"DOWN", 0},
		{"DOWN 1/2", 0},
		{"NOLB", 0},
		{"MAINT", 0}, // prometheus/haproxy_exporter#35
		{"unknown", 0},
	}

	for _, tt := range tests {
		if have := parseStatusField(tt.input); tt.want != have {
			t.Errorf("want status value %d for input %s, have %d",
				tt.want,
				tt.input,
				have,
			)
		}
	}
}

func TestFilterServerMetrics(t *testing.T) {
	config, err := ioutil.ReadFile("test/haproxy.csv")
	if err != nil {
		t.Fatalf("could not read config file: %v", err.Error())
	}

	h := newHaproxy(config)
	defer h.Close()

	exporter, _ := NewExporter(h.URL, true, 5*time.Second, nil)
	tests := []struct {
		input string
		want  map[int]metricInfo
	}{
<<<<<<< HEAD
		{input: "", want: map[int]*prometheus.Desc{}},
		{input: "8", want: map[int]*prometheus.Desc{8: exporter.serverMetrics[8]}},
		{input: serverMetricsString, want: exporter.serverMetrics},
=======
		{input: "", want: map[int]metricInfo{}},
		{input: "8", want: map[int]metricInfo{8: metricInfo{Desc: serverMetrics[8].Desc, Type: prometheus.CounterValue}}},
		{input: serverMetrics.String(), want: serverMetrics},
>>>>>>> 8631778d
	}
	for _, tt := range tests {
		e, _ := NewExporter(h.URL, true, 5*time.Second, nil)

		err := e.filterServerMetrics(tt.input)
		if err != nil {
			t.Errorf("unexpected error for input %s: %s", tt.input, err)
			continue
		}
		if !reflect.DeepEqual(tt.want, e.serverMetrics) {
			t.Errorf("want filtered metrics %+v for input %q, have %+v",
				tt.want,
				tt.input,
				e.serverMetrics,
			)
		}
	}
}

func BenchmarkExtract(b *testing.B) {
	config, err := ioutil.ReadFile("test/haproxy.csv")
	if err != nil {
		b.Fatalf("could not read config file: %v", err.Error())
	}

	h := newHaproxy(config)
	defer h.Close()

<<<<<<< HEAD
	e, _ := NewExporter(h.URL, true, 5*time.Second, nil)
=======
	e, _ := NewExporter(h.URL, true, serverMetrics, excludedServerStates, 5*time.Second, log.NewNopLogger())
>>>>>>> 8631778d

	var before, after runtime.MemStats
	runtime.GC()
	runtime.ReadMemStats(&before)
	b.ResetTimer()

	for i := 0; i < b.N; i++ {
		ch := make(chan prometheus.Metric)
		go func(ch chan prometheus.Metric) {
			for range ch {
			}
		}(ch)

		e.Collect(ch)
		close(ch)
	}

	runtime.GC()
	runtime.ReadMemStats(&after)

	b.Logf("%d bytes used after %d runs", after.Alloc-before.Alloc, b.N)
}<|MERGE_RESOLUTION|>--- conflicted
+++ resolved
@@ -74,11 +74,7 @@
 	h := newHaproxy([]byte("not,enough,fields"))
 	defer h.Close()
 
-<<<<<<< HEAD
-	e, _ := NewExporter(h.URL, true, 5*time.Second, nil)
-=======
-	e, _ := NewExporter(h.URL, true, serverMetrics, excludedServerStates, 5*time.Second, log.NewNopLogger())
->>>>>>> 8631778d
+	e, _ := NewExporter(h.URL, true, excludedServerStates, 5*time.Second, nil, log.NewNopLogger())
 
 	expectMetrics(t, e, "invalid_config.metrics")
 }
@@ -87,11 +83,7 @@
 	h := newHaproxy([]byte("test,127.0.0.1:8080,0,0,0,0,0,0,0,0,,0,,0,0,0,0,no check,1,1,0,0,,,0,,1,1,1,,0,,2,0,,0,,,,0,0,0,0,0,0,0,,,,0,0,,,,,,,,,,,"))
 	defer h.Close()
 
-<<<<<<< HEAD
-	e, _ := NewExporter(h.URL, true, 5*time.Second, nil)
-=======
-	e, _ := NewExporter(h.URL, true, serverMetrics, excludedServerStates, 5*time.Second, log.NewNopLogger())
->>>>>>> 8631778d
+	e, _ := NewExporter(h.URL, true, excludedServerStates, 5*time.Second, nil, log.NewNopLogger())
 
 	expectMetrics(t, e, "server_without_checks.metrics")
 }
@@ -109,11 +101,7 @@
 	h := newHaproxy([]byte(data))
 	defer h.Close()
 
-<<<<<<< HEAD
-	e, _ := NewExporter(h.URL, true, 5*time.Second, nil)
-=======
-	e, _ := NewExporter(h.URL, true, serverMetrics, excludedServerStates, 5*time.Second, log.NewNopLogger())
->>>>>>> 8631778d
+	e, _ := NewExporter(h.URL, true, excludedServerStates, 5*time.Second, nil, log.NewNopLogger())
 
 	expectMetrics(t, e, "server_broken_csv.metrics")
 }
@@ -126,11 +114,7 @@
 	h := newHaproxy([]byte(data))
 	defer h.Close()
 
-<<<<<<< HEAD
-	e, _ := NewExporter(h.URL, true, 5*time.Second, nil)
-=======
-	e, _ := NewExporter(h.URL, true, serverMetrics, excludedServerStates, 5*time.Second, log.NewNopLogger())
->>>>>>> 8631778d
+	e, _ := NewExporter(h.URL, true, excludedServerStates, 5*time.Second, nil, log.NewNopLogger())
 
 	expectMetrics(t, e, "older_haproxy_versions.metrics")
 }
@@ -139,11 +123,7 @@
 	h := newHaproxy([]byte(""))
 	defer h.Close()
 
-<<<<<<< HEAD
-	e, _ := NewExporter(h.URL, true, 5*time.Second, nil)
-=======
-	e, _ := NewExporter(h.URL, true, serverMetrics, excludedServerStates, 5*time.Second, log.NewNopLogger())
->>>>>>> 8631778d
+	e, _ := NewExporter(h.URL, true, excludedServerStates, 5*time.Second, nil, log.NewNopLogger())
 	ch := make(chan prometheus.Metric)
 
 	go func() {
@@ -170,11 +150,7 @@
 		s.Close()
 	}()
 
-<<<<<<< HEAD
-	e, err := NewExporter(s.URL, true, 1*time.Second, nil)
-=======
-	e, err := NewExporter(s.URL, true, serverMetrics, excludedServerStates, 1*time.Second, log.NewNopLogger())
->>>>>>> 8631778d
+	e, err := NewExporter(s.URL, true, excludedServerStates, 1*time.Second, nil, log.NewNopLogger())
 	if err != nil {
 		t.Fatal(err)
 	}
@@ -186,11 +162,7 @@
 	s := httptest.NewServer(http.NotFoundHandler())
 	defer s.Close()
 
-<<<<<<< HEAD
-	e, err := NewExporter(s.URL, true, 1*time.Second, nil)
-=======
-	e, err := NewExporter(s.URL, true, serverMetrics, excludedServerStates, 1*time.Second, log.NewNopLogger())
->>>>>>> 8631778d
+	e, err := NewExporter(s.URL, true, excludedServerStates, 1*time.Second, nil, log.NewNopLogger())
 	if err != nil {
 		t.Fatal(err)
 	}
@@ -249,11 +221,7 @@
 	}
 	defer srv.Close()
 
-<<<<<<< HEAD
-	e, err := NewExporter("unix:"+testSocket, true, 5*time.Second, nil)
-=======
-	e, err := NewExporter("unix:"+testSocket, true, serverMetrics, excludedServerStates, 5*time.Second, log.NewNopLogger())
->>>>>>> 8631778d
+	e, err := NewExporter("unix:"+testSocket, true, excludedServerStates, 5*time.Second, nil, log.NewNopLogger())
 	if err != nil {
 		t.Fatal(err)
 	}
@@ -270,11 +238,7 @@
 	if err := os.Remove(testSocket); err != nil && !os.IsNotExist(err) {
 		t.Fatal(err)
 	}
-<<<<<<< HEAD
-	e, _ := NewExporter("unix:"+testSocket, true, 1*time.Second, nil)
-=======
-	e, _ := NewExporter("unix:"+testSocket, true, serverMetrics, excludedServerStates, 1*time.Second, log.NewNopLogger())
->>>>>>> 8631778d
+	e, _ := NewExporter("unix:"+testSocket, true, excludedServerStates, 1*time.Second, nil, log.NewNopLogger())
 	expectMetrics(t, e, "unix_domain_not_found.metrics")
 }
 
@@ -307,21 +271,13 @@
 		}
 	}()
 
-<<<<<<< HEAD
-	e, _ := NewExporter("unix:"+testSocket, true, 1*time.Second, nil)
-=======
-	e, _ := NewExporter("unix:"+testSocket, true, serverMetrics, excludedServerStates, 1*time.Second, log.NewNopLogger())
->>>>>>> 8631778d
+	e, _ := NewExporter("unix:"+testSocket, true, excludedServerStates, 1*time.Second, nil, log.NewNopLogger())
 
 	expectMetrics(t, e, "unix_domain_deadline.metrics")
 }
 
 func TestInvalidScheme(t *testing.T) {
-<<<<<<< HEAD
-	e, err := NewExporter("gopher://gopher.quux.org", true, 1*time.Second, nil)
-=======
-	e, err := NewExporter("gopher://gopher.quux.org", true, serverMetrics, excludedServerStates, 1*time.Second, log.NewNopLogger())
->>>>>>> 8631778d
+	e, err := NewExporter("gopher://gopher.quux.org", true, excludedServerStates, 1*time.Second, nil, log.NewNopLogger())
 	if expect, got := (*Exporter)(nil), e; expect != got {
 		t.Errorf("expected %v, got %v", expect, got)
 	}
@@ -370,23 +326,17 @@
 	h := newHaproxy(config)
 	defer h.Close()
 
-	exporter, _ := NewExporter(h.URL, true, 5*time.Second, nil)
+	exporter, _ := NewExporter(h.URL, true, "", 5*time.Second, nil, log.NewNopLogger())
 	tests := []struct {
 		input string
 		want  map[int]metricInfo
 	}{
-<<<<<<< HEAD
-		{input: "", want: map[int]*prometheus.Desc{}},
-		{input: "8", want: map[int]*prometheus.Desc{8: exporter.serverMetrics[8]}},
+		{input: "", want: map[int]metricInfo{}},
+		{input: "8", want: map[int]metricInfo{8: metricInfo{Desc: exporter.serverMetrics[8].Desc, Type: prometheus.CounterValue}}},
 		{input: serverMetricsString, want: exporter.serverMetrics},
-=======
-		{input: "", want: map[int]metricInfo{}},
-		{input: "8", want: map[int]metricInfo{8: metricInfo{Desc: serverMetrics[8].Desc, Type: prometheus.CounterValue}}},
-		{input: serverMetrics.String(), want: serverMetrics},
->>>>>>> 8631778d
 	}
 	for _, tt := range tests {
-		e, _ := NewExporter(h.URL, true, 5*time.Second, nil)
+		e, _ := NewExporter(h.URL, true, "", 5*time.Second, nil, log.NewNopLogger())
 
 		err := e.filterServerMetrics(tt.input)
 		if err != nil {
@@ -412,11 +362,7 @@
 	h := newHaproxy(config)
 	defer h.Close()
 
-<<<<<<< HEAD
-	e, _ := NewExporter(h.URL, true, 5*time.Second, nil)
-=======
-	e, _ := NewExporter(h.URL, true, serverMetrics, excludedServerStates, 5*time.Second, log.NewNopLogger())
->>>>>>> 8631778d
+	e, _ := NewExporter(h.URL, true, excludedServerStates, 5*time.Second, nil, log.NewNopLogger())
 
 	var before, after runtime.MemStats
 	runtime.GC()
